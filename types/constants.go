--- conflicted
+++ resolved
@@ -127,145 +127,18 @@
 			CurrencyUnits:    currencyUnits,
 			GenesisTimestamp: Timestamp(1424139000),
 		}
-
 		// Seed for the addres given below twice:
-		// recall view document apology stone tattoo job farm pilot favorite mango topic thing dilemma dawn width marble proud pen meadow sing museum lucky present
+		// carbon boss inject cover mountain fetch fiber fit tornado cloth wing dinosaur proof joy intact fabric thumb rebel borrow poet chair network expire else
 		bso := BlockStakeOutput{
 			Value:      NewCurrency64(1000000),
 			UnlockHash: UnlockHash{},
 		}
-		bso.UnlockHash.LoadString("e66bbe9638ae0e998641dc9faa0180c15a1071b1767784cdda11ad3c1d309fa692667931be66")
+		bso.UnlockHash.LoadString("015a080a9259b9d4aaa550e2156f49b1a79a64c7ea463d810d4493e8242e679158b5b6a40c197f")
 		cts.GenesisBlockStakeAllocation = append(cts.GenesisBlockStakeAllocation, bso)
 		co := CoinOutput{
 			Value: currencyUnits.OneCoin.Mul64(1000),
 		}
-<<<<<<< HEAD
-
-		// Seed for this address:
-		// carbon boss inject cover mountain fetch fiber fit tornado cloth wing dinosaur proof joy intact fabric thumb rebel borrow poet chair network expire else
-		bso.UnlockHash.LoadString("015a080a9259b9d4aaa550e2156f49b1a79a64c7ea463d810d4493e8242e679158b5b6a40c197f")
-		GenesisBlockStakeAllocation = append(GenesisBlockStakeAllocation, bso)
 		co.UnlockHash.LoadString("015a080a9259b9d4aaa550e2156f49b1a79a64c7ea463d810d4493e8242e679158b5b6a40c197f")
-		GenesisCoinDistribution = append(GenesisCoinDistribution, co)
-	} else if build.Release == "testing" {
-		// 'testing' settings are for automatic testing, and create much faster
-		// environments than a human can interact with.
-		BlockFrequency = 1 // As fast as possible
-		MaturityDelay = 3
-		GenesisTimestamp = CurrentTimestamp() - 1e6
-		RootTarget = Target{128} // Takes an expected 2 hashes; very fast for testing but still probes 'bad hash' code.
-
-		// A restrictive difficulty clamp prevents the difficulty from climbing
-		// during testing, as the resolution on the difficulty adjustment is
-		// only 1 second and testing mining should be happening substantially
-		// faster than that.
-		TargetWindow = 200
-		MaxAdjustmentUp = big.NewRat(10001, 10000)
-		MaxAdjustmentDown = big.NewRat(9999, 10000)
-		FutureThreshold = 3        // 3 seconds
-		ExtremeFutureThreshold = 6 // 6 seconds
-		StakeModifierDelay = 20
-
-		BlockStakeAging = uint64(1 << 10)
-
-		BlockCreatorFee = OneCoin.Mul64(100)
-
-		GenesisBlockStakeAllocation = []BlockStakeOutput{
-			{
-				Value: NewCurrency64(2000),
-				UnlockHash: NewUnlockHash(
-					UnlockTypeSingleSignature,
-					crypto.Hash{214, 166, 197, 164, 29, 201, 53, 236, 106, 239, 10, 158, 127, 131, 20, 138, 63, 221, 230, 16, 98, 247, 32, 77, 210, 68, 116, 12, 241, 89, 27, 223}),
-			},
-			{
-				Value: NewCurrency64(7000),
-				UnlockHash: NewUnlockHash(
-					UnlockTypeSingleSignature,
-					crypto.Hash{209, 246, 228, 60, 248, 78, 242, 110, 9, 8, 227, 248, 225, 216, 163, 52, 142, 93, 47, 176, 103, 41, 137, 80, 212, 8, 132, 58, 241, 189, 2, 17}),
-			},
-			{
-				Value:      NewCurrency64(1000),
-				UnlockHash: UnlockHash{},
-			},
-		}
-	} else if build.Release == "standard" {
-		// 'standard' settings are for the full network. They are slow enough
-		// that the network is secure in a real-world byzantine environment.
-
-		// A block time of 1 block per 10 minutes is chosen to follow Bitcoin's
-		// example. The security lost by lowering the block time is not
-		// insignificant, and the convenience gained by lowering the blocktime
-		// even down to 90 seconds is not significant. I do feel that 10
-		// minutes could even be too short, but it has worked well for Bitcoin.
-		BlockFrequency = 600
-
-		// Payouts take 1 day to mature. This is to prevent a class of double
-		// spending attacks parties unintentionally spend coins that will stop
-		// existing after a blockchain reorganization. There are multiple
-		// classes of payouts in Sia that depend on a previous block - if that
-		// block changes, then the output changes and the previously existing
-		// output ceases to exist. This delay stops both unintentional double
-		// spending and stops a small set of long-range mining attacks.
-		MaturityDelay = 144
-
-		// The genesis timestamp is set to June 1st, 2017
-		GenesisTimestamp = Timestamp(1496322000) // June 2nd, 2017 @ 1:00pm UTC.
-
-		// The RootTarget was set such that the developers could reasonable
-		// premine 100 blocks in a day. It was known to the developrs at launch
-		// this this was at least one and perhaps two orders of magnitude too
-		// small.
-		RootTarget = Target{0, 0, 0, 0, 32}
-
-		// When the difficulty is adjusted, it is adjusted by looking at the
-		// timestamp of the 1000th previous block. This minimizes the abilities
-		// of miners to attack the network using rogue timestamps.
-		TargetWindow = 1e3
-
-		// The difficutly adjustment is clamped to 2.5x every 500 blocks. This
-		// corresponds to 6.25x every 2 weeks, which can be compared to
-		// Bitcoin's clamp of 4x every 2 weeks. The difficulty clamp is
-		// primarily to stop difficulty raising attacks. Sia's safety margin is
-		// similar to Bitcoin's despite the looser clamp because Sia's
-		// difficulty is adjusted four times as often. This does result in
-		// greater difficulty oscillation, a tradeoff that was chosen to be
-		// acceptable due to Sia's more vulnerable position as an altcoin.
-		MaxAdjustmentUp = big.NewRat(25, 10)
-		MaxAdjustmentDown = big.NewRat(10, 25)
-
-		// Blocks will not be accepted if their timestamp is more than 3 hours
-		// into the future, but will be accepted as soon as they are no longer
-		// 3 hours into the future. Blocks that are greater than 5 hours into
-		// the future are rejected outright, as it is assumed that by the time
-		// 2 hours have passed, those blocks will no longer be on the longest
-		// chain. Blocks cannot be kept forever because this opens a DoS
-		// vector.
-		FutureThreshold = 3 * 60 * 60        // 3 hours.
-		ExtremeFutureThreshold = 5 * 60 * 60 // 5 hours.
-
-		// The stakemodifier is calculated from blocks in history. The stakemodifier
-		// is calculated as: For x = 0 to 255
-		// bit x of Stake Modifier = bit x of h(block N-(StakeModifierDelay+x))
-		StakeModifierDelay = 2000
-
-		// Blockstakeaging is the number of seconds to wait before blockstake can be
-		// used to solve blocks. But only when the block stake output is not the
-		// first transaction with the first index. (2^16s < 1 day < 2^17s)
-		BlockStakeAging = uint64(1 << 17)
-
-		// BlockCreatorFee is the asset you get when creating a block on top of the
-		// other fee.
-		BlockCreatorFee = OneCoin.Mul64(10)
-
-		bso := BlockStakeOutput{
-			Value:      NewCurrency64(1000000),
-			UnlockHash: UnlockHash{},
-		}
-
-		co := CoinOutput{
-			Value: OneCoin.Mul64(100 * 1000 * 1000),
-=======
-		co.UnlockHash.LoadString("e66bbe9638ae0e998641dc9faa0180c15a1071b1767784cdda11ad3c1d309fa692667931be66")
 		cts.GenesisCoinDistribution = append(cts.GenesisCoinDistribution, co)
 
 		return cts
@@ -292,25 +165,33 @@
 			CurrencyUnits:          currencyUnits,
 			GenesisBlockStakeAllocation: []BlockStakeOutput{
 				{
-					Value:      NewCurrency64(2000),
-					UnlockHash: UnlockHash{214, 166, 197, 164, 29, 201, 53, 236, 106, 239, 10, 158, 127, 131, 20, 138, 63, 221, 230, 16, 98, 247, 32, 77, 210, 68, 116, 12, 241, 89, 27, 223},
+					Value: NewCurrency64(2000),
+					UnlockHash: UnlockHash{
+						Type: UnlockTypeSingleSignature,
+						Hash: crypto.Hash{214, 166, 197, 164, 29, 201, 53, 236, 106, 239, 10, 158, 127, 131, 20, 138, 63, 221, 230, 16, 98, 247, 32, 77, 210, 68, 116, 12, 241, 89, 27, 223},
+					},
 				},
 				{
-					Value:      NewCurrency64(7000),
-					UnlockHash: UnlockHash{209, 246, 228, 60, 248, 78, 242, 110, 9, 8, 227, 248, 225, 216, 163, 52, 142, 93, 47, 176, 103, 41, 137, 80, 212, 8, 132, 58, 241, 189, 2, 17},
+					Value: NewCurrency64(7000),
+					UnlockHash: UnlockHash{
+						Type: UnlockTypeSingleSignature,
+						Hash: crypto.Hash{209, 246, 228, 60, 248, 78, 242, 110, 9, 8, 227, 248, 225, 216, 163, 52, 142, 93, 47, 176, 103, 41, 137, 80, 212, 8, 132, 58, 241, 189, 2, 17},
+					},
 				},
 				{
 					Value:      NewCurrency64(1000),
-					UnlockHash: UnlockConditions{}.UnlockHash(),
+					UnlockHash: UnlockHash{},
 				},
 			},
 			GenesisCoinDistribution: []CoinOutput{
 				{
-					Value:      currencyUnits.OneCoin.Mul64(1000),
-					UnlockHash: UnlockHash{214, 166, 197, 164, 29, 201, 53, 236, 106, 239, 10, 158, 127, 131, 20, 138, 63, 221, 230, 16, 98, 247, 32, 77, 210, 68, 116, 12, 241, 89, 27, 223},
+					Value: currencyUnits.OneCoin.Mul64(1000),
+					UnlockHash: UnlockHash{
+						Type: UnlockTypeSingleSignature,
+						Hash: crypto.Hash{214, 166, 197, 164, 29, 201, 53, 236, 106, 239, 10, 158, 127, 131, 20, 138, 63, 221, 230, 16, 98, 247, 32, 77, 210, 68, 116, 12, 241, 89, 27, 223},
+					},
 				},
 			},
->>>>>>> c27a073c
 		}
 	}
 
@@ -351,7 +232,7 @@
 	if len(c.GenesisCoinDistribution) == 0 {
 		return errors.New("Invalid genesis coin distribution")
 	}
-	if len(c.GenesisBlockStakeAllocation) == 1 {
+	if len(c.GenesisBlockStakeAllocation) == 0 {
 		return errors.New("Invalid genesis blockstake allocation")
 	}
 	// Genesis timestamp should not be too far in the past. The reference timestamp is the timestamp of the bitcoin genesis block,
