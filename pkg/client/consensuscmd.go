package client

import (
	"encoding/json"
	"fmt"
	"os"
	"time"

	"github.com/rivine/rivine/api"
	"github.com/rivine/rivine/types"
	"github.com/spf13/cobra"
)

var (
	consensusCmd = &cobra.Command{
		Use:   "consensus",
		Short: "Print the current state of consensus",
		Long:  "Print the current state of consensus such as current block, block height, and target.",
		Run:   Wrap(consensuscmd),
	}

	consensusTransactionCmd = &cobra.Command{
		Use:   "transaction <shortID>",
		Short: "Get an existing transaction",
		Long:  "Get an existing transaction from the blockchain, using its given shortID.",
		Run:   Wrap(consensustransactioncmd),
	}
)

// Consensuscmd is the handler for the command `rivinec consensus`.
// Prints the current state of consensus.
func consensuscmd() {
	var cg api.ConsensusGET
	err := _DefaultClient.httpClient.GetAPI("/consensus", &cg)
	if err != nil {
		Die("Could not get current consensus state:", err)
	}
	if cg.Synced {
		fmt.Printf(`Synced: %v
Block:  %v
Height: %v
Target: %v
`, YesNo(cg.Synced), cg.CurrentBlock, cg.Height, cg.Target)
	} else {
		estimatedHeight := EstimatedHeightAt(time.Now())
		estimatedProgress := float64(cg.Height) / float64(estimatedHeight) * 100
		if estimatedProgress > 99 {
			estimatedProgress = 99
		}
		fmt.Printf(`Synced: %v
Height: %v
Progress (estimated): %.f%%
`, YesNo(cg.Synced), cg.Height, estimatedProgress)
	}
}

// EstimatedHeightAt returns the estimated block height for the given time.
// Block height is estimated by calculating the minutes since a known block in
// the past and dividing by 10 minutes (the block time).
func EstimatedHeightAt(t time.Time) types.BlockHeight {
	block5e4Timestamp := time.Date(2016, time.May, 11, 19, 33, 0, 0, time.UTC)
	diff := t.Sub(block5e4Timestamp)
	estimatedHeight := 5e4 + (diff.Minutes() / 10)
	return types.BlockHeight(estimatedHeight + 0.5) // round to the nearest block
}

// Consensustransactioncmd is the handler for the command `rivinec consensus transaction`.
<<<<<<< HEAD
// Prints the transaction found for the given shortID.
func consensustransactioncmd(shortID string) {
	if !consensusShortIDRegexp.MatchString(shortID) {
		Die("invalid shortID: ", shortID)
	}

	var txn api.ConsensusGetTransaction
	err := _DefaultClient.httpClient.GetAPI("/consensus/transactions/"+shortID, &txn)
=======
// Prints the transaction found for the given id. If the ID is a long transaction ID, it also
// prints the short transaction ID for future reference
func Consensustransactioncmd(id string) {
	var txn api.ConsensusGetTransaction

	err := GetAPI("/consensus/transactions/"+id, &txn)
>>>>>>> 17ac9ce0
	if err != nil {
		Die("failed to get transaction:", err, "; ID:", id)
	}

	encoder := json.NewEncoder(os.Stdout)
	err = encoder.Encode(txn)
	if err != nil {
		Die("failed to encode transaction:", err, "; ID:", id)
	}
}<|MERGE_RESOLUTION|>--- conflicted
+++ resolved
@@ -64,24 +64,13 @@
 	return types.BlockHeight(estimatedHeight + 0.5) // round to the nearest block
 }
 
-// Consensustransactioncmd is the handler for the command `rivinec consensus transaction`.
-<<<<<<< HEAD
-// Prints the transaction found for the given shortID.
-func consensustransactioncmd(shortID string) {
-	if !consensusShortIDRegexp.MatchString(shortID) {
-		Die("invalid shortID: ", shortID)
-	}
-
-	var txn api.ConsensusGetTransaction
-	err := _DefaultClient.httpClient.GetAPI("/consensus/transactions/"+shortID, &txn)
-=======
+// consensustransactioncmd is the handler for the command `rivinec consensus transaction`.
 // Prints the transaction found for the given id. If the ID is a long transaction ID, it also
 // prints the short transaction ID for future reference
-func Consensustransactioncmd(id string) {
+func consensustransactioncmd(id string) {
 	var txn api.ConsensusGetTransaction
 
-	err := GetAPI("/consensus/transactions/"+id, &txn)
->>>>>>> 17ac9ce0
+	err := _DefaultClient.httpClient.GetAPI("/consensus/transactions/"+id, &txn)
 	if err != nil {
 		Die("failed to get transaction:", err, "; ID:", id)
 	}
