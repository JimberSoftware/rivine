package cli

import (
	"testing"
	"time"

	"github.com/rivine/rivine/types"
)

// TestDateOnlyLayout tests that our custom DateOnly timestamp Layout
// works as expected.
func TestDateOnlyLayout(t *testing.T) {
	testCases := []struct {
		Raw          string
		Day          int
		Month        time.Month
		Year         int
		TimeZoneName string
	}{
		{"01/01/2000 GMT-1", 1, time.January, 2000, "GMT-1"},
		{"11/11/1111 UTC", 11, time.November, 1111, "UTC"},
		{"02/01/2003 GMT+2", 2, time.January, 2003, "GMT+2"},
		{"18/06/2017 PET", 18, time.June, 2017, "PET"},
	}
	for idx, testCase := range testCases {
		ts, err := time.Parse(DateOnlyLayout, testCase.Raw)
		if err != nil {
			t.Error(idx, testCase.Raw, err)
			continue
		}
		if name, _ := ts.Zone(); name != testCase.TimeZoneName {
			t.Error(idx, "timezone", name, "!=", testCase.TimeZoneName)
		}
		before := ts.Unix()
		ts = ts.UTC()
		after := ts.Unix()
		if before != after {
			t.Error(idx, "inconsistent unix epoch:", before, "!=", after)
		}
		if day := ts.Day(); day != testCase.Day {
			t.Error(idx, "day", day, "!=", testCase.Day)
		}
		if month := ts.Month(); month != testCase.Month {
			t.Error(idx, "month", month, "!=", testCase.Month)
		}
		if year := ts.Year(); year != testCase.Year {
			t.Error(idx, "year", year, "!=", testCase.Year)
		}
		timeOnly := ts.Hour() + ts.Minute() + ts.Second()
		if timeOnly != 0 {
			t.Error(idx, "time isn't nil: ", ts.Hour(), ts.Minute(), ts.Second())
		}
	}
}

var lockTimeFlagTestCases = []struct {
	Raw      string
	LockTime uint64
}{
	{"03/08/2018 UTC", 1533254400},
	{"20/08/2018 UTC", 1534723200},
	{"03 Aug 18 12:00 UTC", 1533297600},
	{"20 Sep 18 13:00 GMT+2", 1537448400},
	{"48h", testTimeNow + (48 * 3600)},
	{"+24h", testTimeNow + (24 * 3600)},
	{"-12h", testTimeNow - (12 * 3600)},
	{"12h30m", testTimeNow + (12 * 3600) + (30 * 60)},
	{"42", 42},
	{"25000", 25000},
	{"1525599730", 1525599730},
	{"1533254400", 1533254400},
}

func TestLockTimeFlagSet(t *testing.T) {
	for idx, testCase := range lockTimeFlagTestCases {
		var ltf LockTimeFlag
		err := ltf.Set(testCase.Raw)
		if err != nil {
			t.Error(idx, err)
			continue
		}
		if lt := ltf.LockTime(); lt != testCase.LockTime {
			t.Error(idx, lt, "!=", testCase.LockTime)
		}
	}
}

func TestLockTimeSetStringLoop(t *testing.T) {
	for idx, testCase := range lockTimeFlagTestCases {
		var ltf LockTimeFlag
		err := ltf.Set(testCase.Raw)
		if err != nil {
			t.Error(idx, err)
			continue
		}
		if raw := ltf.String(); raw != testCase.Raw {
			t.Error(idx, raw, "!=", testCase.Raw)
		}
	}
}

<<<<<<< HEAD
func TestStringLoaderFlag(t *testing.T) {
	// test loader->string->loader->string
	stringLoaders := []StringLoader{
		&types.CoinOutputID{},
		&types.CoinOutputID{0, 1, 2, 3, 4, 5, 6, 7, 8, 9, 0xA, 0xB, 0xC, 0xD, 0xE, 0xF, 0, 1, 2, 3, 4, 5, 6, 7, 8, 9, 0xA, 0xB, 0xC, 0xD, 0xE, 0xF},
		&types.TransactionID{},
		&types.TransactionID{1, 2, 1, 2, 1, 2, 1, 2, 1, 2, 1, 2, 1, 2, 1, 2, 1, 2, 1, 2, 1, 2, 1, 2, 1, 2, 1, 2, 1, 2, 1, 2},
	}
	for idx, stringLoader := range stringLoaders {
		str := stringLoader.String()
		err := stringLoader.LoadString(str)
		if err != nil {
			t.Errorf("error while loading string for loader #%d: %v", idx, err)
		}
		str2 := stringLoader.String()
		if str != str2 {
			t.Errorf("loader #%d isn't deterministic: %s != %s", idx, str, str2)
		}
	}

	// test string->loader->string
	testCases := []string{
		"0112210f9efa5441ab705226b0628679ed190eb4588b662991747ea3809d93932c7b41cbe4b732",
		"01450aeb140c58012cb4afb48e068f976272fefa44ffe0991a8a4350a3687558d66c8fc753c37e",
		"01e56d03c7818179c1d21ab1fe99be91ec7fa48a21ca1b0818ad55e0b241d55067e740e11c08f5",
	}
	for idx, testCase := range testCases {
		var uh types.UnlockHash
		err := uh.LoadString(testCase)
		if err != nil {
			t.Errorf("error while loading string for unlockhash #%d: %v", idx, err)
		}
		str := uh.String()
		if testCase != str {
			t.Errorf("unlockhash #%d string loading isn't deterministic: %s != %s", idx, testCase, str)
		}
	}
=======
func TestEncodingTypeFlagString(t *testing.T) {
	testCases := []struct {
		f EncodingTypeFlag
		s string
	}{
		{EncodingTypeFlag{et: func() *EncodingType { et := EncodingTypeHuman; return &et }()}, "human"},
		{EncodingTypeFlag{et: func() *EncodingType { et := EncodingTypeJSON; return &et }()}, "json"},
		{EncodingTypeFlag{et: func() *EncodingType { et := EncodingTypeHex; return &et }()}, "hex"},
		{EncodingTypeFlag{et: func() *EncodingType { et := EncodingTypeJSON | EncodingTypeHex; return &et }()}, "human"}, // def = human
		{EncodingTypeFlag{et: func() *EncodingType { et := EncodingType(128); return &et }()}, "human"},                  // def = human
	}
	for idx, testCase := range testCases {
		str := testCase.f.String()
		if str != testCase.s {
			t.Error(idx, "unexpected result", str, "!=", testCase.s)
		}
	}
}

func TestNewEncodingTypeFlag(t *testing.T) {
	var et EncodingType
	testPanic(t, "no reference given", func() {
		NewEncodingTypeFlag(0, nil, 0)
	})
	testPanic(t, "no human encoding is allowed", func() {
		NewEncodingTypeFlag(EncodingTypeHuman, &et, EncodingTypeJSON|EncodingTypeHex)
	})
	testPanic(t, "no hex encoding is allowed", func() {
		NewEncodingTypeFlag(EncodingTypeHex, &et, EncodingTypeJSON|EncodingTypeHuman)
	})
	testPanic(t, "no json encoding is allowed", func() {
		NewEncodingTypeFlag(EncodingTypeJSON, &et, EncodingTypeHex|EncodingTypeHuman)
	})

	NewEncodingTypeFlag(EncodingTypeHex, &et, 0)
	if et != EncodingTypeHex {
		t.Error("expected et to be EncodingHEX, but it was instead: ", et)
	}
}

func TestEncodingTypeFlagSet(t *testing.T) {
	// create new encoding type and flag
	var et EncodingType
	f := NewEncodingTypeFlag(0, &et, 0) // mask=0: means all is allowed
	// test if we can set JSON
	err := f.Set("json")
	if err != nil {
		t.Fatal(err)
	}
	if et != EncodingTypeJSON {
		t.Fatal("et was supposed to be EncodingTypeJSON, but was instead:", et)
	}
	// test if we can set JSON using all caps
	err = f.Set("JSON")
	if err != nil {
		t.Fatal(err)
	}
	if et != EncodingTypeJSON {
		t.Fatal("et was supposed to be EncodingTypeJSON, but was instead:", et)
	}
	// test if we can set hex
	err = f.Set("hex")
	if err != nil {
		t.Fatal(err)
	}
	if et != EncodingTypeHex {
		t.Fatal("et was supposed to be EncodingTypeHex, but was instead:", et)
	}
	// test if we can set human explicitly
	err = f.Set("human")
	if err != nil {
		t.Fatal(err)
	}
	if et != EncodingTypeHuman {
		t.Fatal("et was supposed to be EncodingTypeHuman, but was instead:", et)
	}
	// test if we can set a flag in a case insensitive manner
	err = f.Set("HeX")
	if err != nil {
		t.Fatal(err)
	}
	if et != EncodingTypeHex {
		t.Fatal("et was supposed to be EncodingTypeHex, but was instead:", et)
	}
	// set mask to 0, as to allow nothing
	f.mask = 0
	// nothing should be allowed now
	err = f.Set("human")
	if err == nil {
		t.Fatal("setting to human should fail, given that nothing is allowed, but now et is: ", et)
	}
	err = f.Set("json")
	if err == nil {
		t.Fatal("setting to json should fail, given that nothing is allowed, but now et is: ", et)
	}
	err = f.Set("hex")
	if err == nil {
		t.Fatal("setting to hex should fail, given that nothing is allowed, but now et is: ", et)
	}
	// set mask to Human, as to allow only Human
	f.mask = EncodingTypeHuman
	err = f.Set("human")
	if err != nil {
		t.Fatal(err)
	}
	if et != EncodingTypeHuman {
		t.Fatal("et was supposed to be EncodingTypeHuman, but was instead:", et)
	}
	err = f.Set("json")
	if err == nil {
		t.Fatal("setting to json should fail, given that nothing is allowed, but now et is: ", et)
	}
	err = f.Set("hex")
	if err == nil {
		t.Fatal("setting to hex should fail, given that nothing is allowed, but now et is: ", et)
	}
}

func testPanic(t *testing.T, label string, f func()) {
	defer func() {
		e := recover()
		if e == nil {
			t.Error(label + ": expected a panic, but received none")
		}
	}()
	f()
>>>>>>> 7949fbd1
}

const testTimeNow = 1525600388

func init() {
	computeTimeNow = func() time.Time {
		return time.Unix(testTimeNow, 0)
	}
}<|MERGE_RESOLUTION|>--- conflicted
+++ resolved
@@ -99,7 +99,6 @@
 	}
 }
 
-<<<<<<< HEAD
 func TestStringLoaderFlag(t *testing.T) {
 	// test loader->string->loader->string
 	stringLoaders := []StringLoader{
@@ -137,7 +136,8 @@
 			t.Errorf("unlockhash #%d string loading isn't deterministic: %s != %s", idx, testCase, str)
 		}
 	}
-=======
+}
+
 func TestEncodingTypeFlagString(t *testing.T) {
 	testCases := []struct {
 		f EncodingTypeFlag
@@ -264,7 +264,6 @@
 		}
 	}()
 	f()
->>>>>>> 7949fbd1
 }
 
 const testTimeNow = 1525600388
