--- conflicted
+++ resolved
@@ -71,7 +71,6 @@
 }
 
 type (
-<<<<<<< HEAD
 	// StringLoaderFlag defines a utility type,
 	// allowing any StringLoader to be turned into a pflag-interface compatible type.
 	StringLoaderFlag struct {
@@ -96,7 +95,9 @@
 // Type implements pflag.Value.Type
 func (s StringLoaderFlag) Type() string {
 	return "StringLoader"
-=======
+}
+
+type (
 	// EncodingTypeFlag is a utility flag which can be used to
 	// expose an encoding type as an optionally masked flag.
 	EncodingTypeFlag struct {
@@ -212,7 +213,6 @@
 		options = append(options, "human")
 	}
 	return "enum flag to define how to encode the output, options: " + strings.Join(options, "|")
->>>>>>> 7949fbd1
 }
 
 var computeTimeNow = func() time.Time {
